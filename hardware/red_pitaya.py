--- conflicted
+++ resolved
@@ -83,11 +83,9 @@
         self._buffer_size = int(self.rp_s.rx_txt())
         self.rp_s.tx_txt('DIG:PIN:DIR OUT,'+ self._trigger_out_channel)
 
-<<<<<<< HEAD
         self.x_path_volt = [0]
-=======
-        self.x_path_volt = [0,0]
->>>>>>> 7712a12a
+        # self.x_path_volt = [0,0] % keeping this line because it may be relavent
+
         self._scan_state = None
         self._scanner_frequency = self._scanner_frequency[0]
         self._pulse_duration = 1/self._scanner_frequency
