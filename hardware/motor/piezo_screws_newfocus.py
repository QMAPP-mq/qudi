# -*- coding: utf-8 -*-

"""
This file contains the hardware control for New Focus piezo screws.

Qudi is free software: you can redistribute it and/or modify
it under the terms of the GNU General Public License as published by
the Free Software Foundation, either version 3 of the License, or
(at your option) any later version.

Qudi is distributed in the hope that it will be useful,
but WITHOUT ANY WARRANTY; without even the implied warranty of
MERCHANTABILITY or FITNESS FOR A PARTICULAR PURPOSE.  See the
GNU General Public License for more details.

This module is inspired by the work of Robert TODO

You should have received a copy of the GNU General Public License
along with Qudi. If not, see <http://www.gnu.org/licenses/>.

Copyright (c) the Qudi Developers. See the COPYRIGHT.txt file at the
top-level directory of this distribution and at <https://github.com/Ulm-IQO/qudi/>
"""

import time
import usb.core
import usb.util

from collections import OrderedDict

from core.module import Base, ConfigOption
from interface.motor_interface import MotorInterface

class PiezoScrewsNF(Base, MotorInterface):

    """unstable: Matt van Breugel, Lachlan Rogers
    This is the hardware module for communicating with New Focus piezo screws.

    This module has been developed for the New Focus picomotor controller model 8742
    but probably works with any New Focus controller with a comparible command set.
    """

    _modclass = 'PiezoScrewsNF'
    _modtype = 'hardware'

    eol_write = b"\r"
    eol_read = b"\r\n"

    # x_axis_channel = 1
    # y_axis_channel = 2
    z_axis_channel = 3
    # x_axis_min = 0
    # x_axis_max = 26e-3
    # y_axis_min = 0
    # y_axis_max = 26e-3
    z_axis_min = 0
    z_axis_max = 26e-3

    def __init__(self, **kwargs):
        super().__init__(**kwargs)

    def on_activate(self):
        """ Initialisae the hardware module.

            @return int error code (0:OK, -1:error)
        """

        # TODO: get these from config
        self.vendor_id = 0x104d
        self.product_id = 0x4000

        # find our device
        self.dev = usb.core.find(idVendor=self.vendor_id, idProduct=self.product_id)

        # was it found?
        if self.dev is None:
            raise ValueError('Device not found')
            return 1

        # set the active configuration. With no arguments, the first
        # configuration will be the active one
        self.dev.set_configuration()

        # get an endpoint instance
        cfg = self.dev.get_active_configuration()
        intf = cfg[(0,0)]

        self.ep_out = usb.util.find_descriptor(
            intf,
            # match the first OUT endpoint
            custom_match = 
            lambda e: 
                usb.util.endpoint_direction(e.bEndpointAddress) == 
                usb.util.ENDPOINT_OUT)

        assert self.ep_out is not None
        assert self.ep_out.wMaxPacketSize == 64

        self.ep_in = usb.util.find_descriptor(
            intf,
            # match the first OUT endpoint
            custom_match = 
            lambda e: 
                usb.util.endpoint_direction(e.bEndpointAddress) == 
                usb.util.ENDPOINT_IN)

        assert self.ep_in is not None
        assert self.ep_in.wMaxPacketSize == 64

        # get the config for this device. #need to figure out how to call nested config
        config = self.getConfiguration()

        for axis_label in config['axis_labels']:
            if axis_label == 'x':
                self.x_axis_channel = config[axis_label]['channel']
                self.x_axis_min = config[axis_label]['constraints']['pos_min']
                self.x_axis_max = config[axis_label]['constraints']['pos_max']
            if axis_label == 'y':
                self.y_axis_channel = config[axis_label]['channel']
                self.y_axis_min = config[axis_label]['constraints']['pos_min']
                self.y_axis_max = config[axis_label]['constraints']['pos_max']
            if axis_label == 'z':
                self.z_axis_channel = config[axis_label]['channel']
                self.z_axis_min = config[axis_label]['constraints']['pos_min']
                self.z_axis_max = config[axis_label]['constraints']['pos_max']

        self._go_to_original_home()

        return 0


    def on_deactivate(self):
        """ Deactivate of the hardware module.
        
            @return int error code (0:OK, -1:error)
        """

        for i in range(1, 5):  # 1, 2, 3, 4
            self._stop(i)

        self._abort()

        # self.get_pos({'x','y','z'})

        usb.util.dispose_resources(self.dev)

        return 0

    def get_constraints(self):
        """ Retrieve the hardware constrains from the motor device.

            Provides all the constraints for the xyz stage  and rot stage (like total
            movement, velocity, ...)
            
            Each constraint is a tuple of the form
                (min_value, max_value, stepsize)

            @return dict constraints : dict with constraints for the screws
        """
        
        # TODO: read this from config

        constraints = OrderedDict()

        axis0 = {}
        axis0['label'] = 'x'
        axis0['pos_min'] = self.x_axis_min
        axis0['pos_max'] = self.x_axis_max

        axis1 = {}
        axis1['label'] = 'y'
        axis1['pos_min'] = self.y_axis_min
        axis1['pos_max'] = self.y_axis_max

        axis2 = {}
        axis2['label'] = 'z'
        axis2['pos_min'] = self.z_axis_min
        axis2['pos_max'] = self.z_axis_max

        # assign the parameter container for x to a name which will identify it
        constraints[axis0['label']] = axis0
        constraints[axis1['label']] = axis1
        constraints[axis2['label']] = axis2

        return constraints

    def move_rel(self, param_dict):
        """ Move the stage in given direction (relative movement)

        TODO: currently in steps, but shoudl be in distance

        @param dict param_dict : dictionary, which passes all the relevant
                                 parameters, which should be changed. Usage:
                                 {'axis_label': <the-abs-pos-value>}.
                                 'axis_label' must correspond to a label given
                                 to one of the axis.


        @return dict : dictionary with the current axis positions
        """

        # TODO: there must be a better way to do this

        axis_numbers = []

        for axis_label in param_dict:
            if 'x' in axis_label:
                axis_numbers.append(self.x_axis_channel)
            if 'y' in axis_label:
                axis_numbers.append(self.y_axis_channel)
            if 'z' in axis_label:
                axis_numbers.append(self.z_axis_channel)

        for axis in axis_numbers:
            if axis == self.x_axis_channel:
                self._move_rel_axis(axis, param_dict['x'])
            elif axis == self.y_axis_channel:
                self._move_rel_axis(axis, param_dict['y'])
            elif axis == self.z_axis_channel:
                self._move_rel_axis(axis, param_dict['z'])

        # return self.get_pos()

    def move_abs(self, param_dict):
        """ Move stage to absolute position

        @param dict param_dict : dictionary, which passes all the relevant
                                 parameters, which should be changed. Usage:
                                 {'axis_label': <the-abs-pos-value>}.
                                 'axis_label' must correspond to a label given
                                 to one of the axis.
                                 The values for the axes are in meters,

        @return dict : dictionary with the current axis positions
        """

        # TODO: there must be a better way to do this

        axis_numbers = []

        for axis_label in param_dict:
            if 'x' in axis_label:
                axis_numbers.append(self.x_axis_channel)
            if 'y' in axis_label:
                axis_numbers.append(self.y_axis_channel)
            if 'z' in axis_label:
                axis_numbers.append(self.z_axis_channel)

        for axis in axis_numbers:
            if axis == self.x_axis_channel:
                self._move_abs_axis(axis, param_dict['x'])
            elif axis == self.y_axis_channel:
                self._move_abs_axis(axis, param_dict['y'])
            elif axis == self.z_axis_channel:
                self._move_abs_axis(axis, param_dict['z'])

        log_file = open("hardware/motor/newfocusdatalog.txt", "w")
        log_file.write(str(param_dict))
        log_file.close()

        # return move_pos_dict


    def abort(self):
        """Stop movement of the stage with no deceleration

        @return int error code (0:OK, -1:error)
        """

        self._abort()
        return 0

    def get_pos(self, param_dict = None):
        """ Get the current position of the screws

        @param list param_list : optional, if a specific position of an axis
                                 is desired, then the labels of the needed
                                 axis should be passed in the param_list.
                                 If nothing is passed, then the positions of
                                 all axes are returned.

        @return dict pos_dict : with keys being the axis labels and item the current
                                position.
        """

        # TODO: there must be a better way to do this
        
        axis_numbers = []
        pos_dict = {}

        if param_dict is not None:
            for axis_label in param_dict:
                if 'x' in axis_label:
                    axis_numbers.append(self.x_axis_channel)
                if 'y' in axis_label:
                    axis_numbers.append(self.y_axis_channel)
                if 'z' in axis_label:
                    axis_numbers.append(self.z_axis_channel)
        else:
            axis_numbers = [1, 2, 3]

        for axis in axis_numbers:
            if axis == self.x_axis_channel:
                value = int(self._ask('MD?', xx= axis))
                while value == 0:
                    time.sleep(0.0005)
                    value = int(self._ask('MD?', xx= axis))
                pos_dict['x'] = self._get_pos_axis(axis)
            elif axis == self.y_axis_channel:
                value = int(self._ask('MD?', xx= axis))
                while value == 0:
                    time.sleep(0.0005)
                    value = int(self._ask('MD?', xx= axis))
                pos_dict['y'] = self._get_pos_axis(axis)
            elif axis == self.z_axis_channel:
                value = int(self._ask('MD?', xx= axis))
                while value == 0:
                    time.sleep(0.0005)
                    value = int(self._ask('MD?', xx= axis))
                pos_dict['z'] = self._get_pos_axis(axis)

        return pos_dict

    def get_status(self, param_dict):
        """ Get the status of the position

        @param list param_list : optional, if a specific status of an axis
                                 is desired, then the labels of the needed
                                 axis should be passed in the param_list.
                                 If nothing is passed, then from each axis the
                                 status is asked.

        @return dict status_dict : with the axis label as key and the status number as item.
                                   The meaning of the return value is:
                                   Bit 0: Ready Bit 1: On target Bit 2: Reference drive active Bit 3: Joystick ON
                                   Bit 4: Macro running Bit 5: Motor OFF Bit 6: Brake ON Bit 7: Drive current active
        """

        axis_numbers = []
        status_dict = {}

        if param_dict is not None:
            for axis_label in param_dict:
                if 'x' in axis_label:
                    axis_numbers.append(self.x_axis_channel)
                if 'y' in axis_label:
                    axis_numbers.append(self.y_axis_channel)
                if 'z' in axis_label:
                    axis_numbers.append(self.z_axis_channel)
        else:
            axis_numbers = [self.x_axis_channel, self.y_axis_channel, self.z_axis_channel]

        for axis in axis_numbers:
            if axis == self.x_axis_channel:
                status_dict['x'] = self._done(axis)
            elif axis == self.y_axis_channel:
                status_dict['y'] = self._done(axis)
            elif axis == self.z_axis_channel:
                status_dict['z'] = self._done(axis)

        return status_dict

    def calibrate(self, param_list=None):
        """ Calibrate the stage.

        @param dict param_list: param_list: optional, if a specific calibration
                                of an axis is desired, then the labels of the
                                needed axis should be passed in the param_list.
                                If nothing is passed, then all connected axis
                                will be calibrated.

        After calibration the stage moves to home position which will be the
        zero point for the passed axis.

        @return dict pos: dictionary with the current position of the axis
        """
        self.log.warning('Function not supported')

        pos = {}

        return pos

    def get_velocity(self, param_dict):
        """ Get the current velocity for all connected axes in m/s.

        @param list param_list : optional, if a specific velocity of an axis
                                 is desired, then the labels of the needed
                                 axis should be passed as the param_list.
                                 If nothing is passed, then from each axis the
                                 velocity is asked.

        @return dict : with the axis label as key and the velocity as item.
        """

        axis_numbers = []
        velocity_dict = {}

        if param_dict is not None:
            for axis_label in param_dict:
                if 'x' in axis_label:
                    axis_numbers.append(self.x_axis_channel)
                if 'y' in axis_label:
                    axis_numbers.append(self.y_axis_channel)
                if 'z' in axis_label:
                    axis_numbers.append(self.z_axis_channel)
        else:
            axis_numbers = [self.x_axis_channel, self.y_axis_channel, self.z_axis_channel]

        for axis in axis_numbers:
            if axis == self.x_axis_channel:
                velocity_dict['x'] = self._ask_velocity(axis)
            elif axis == self.y_axis_channel:
                velocity_dict['y'] = self._ask_velocity(axis)
            elif axis == self.z_axis_channel:
                velocity_dict['z'] = self._ask_velocity(axis)

        return velocity_dict

    def set_velocity(self, param_dict):
        """ Write new value for velocity in m/s.

        @param dict param_dict : dictionary, which passes all the relevant
                                 parameters, which should be changed. Usage:
                                 {'axis_label': <the-velocity-value>}.
                                 'axis_label' must correspond to a label given
                                 to one of the axis.

        @return dict : dictionary with the updated axis velocity
        """

        # TODO: there must be a better way to do this

        axis_numbers = []

        for axis_label in param_dict:
            if 'x' in axis_label:
                axis_numbers.append(self.x_axis_channel)
            if 'y' in axis_label:
                axis_numbers.append(self.y_axis_channel)
            if 'z' in axis_label:
                axis_numbers.append(self.z_axis_channel)

        for axis in axis_numbers:
            if axis == self.x_axis_channel:
                param_dict['x'] = self._set_velocity_axis(axis, param_dict['x'])
            elif axis == self.y_axis_channel:
                param_dict['y'] = self._set_velocity_axis(axis, param_dict['y'])
            elif axis == self.z_axis_channel:
                param_dict['z'] = self._set_velocity_axis(axis, param_dict['z'])

        return self.get_velocity()

########################## instrument communication ###########################

    def _writeline(self, cmd):
        """ Write a command to the device

            @param str cmd : few-letter command
        """

        self.ep_out.write(cmd.encode() + self.eol_write)
        
    def _readline(self):
        """ Read a response from the device

            @return str r : the device response
        """

        r = self.ep_in.read(64).tobytes()
        assert r.endswith(self.eol_read)
        r = r[:-2].decode()
        return r

    def _fmt_cmd(self, cmd, xx=None, *nn):
        """ Format a command

            @param str cmd : few-letter command
                   int xx  : motor channel (optional for some commands)
                   int nn  : additional parameters (multiple int, optional)
        """

        if xx is not None:
            cmd = "{:d}".format(xx) + cmd
        if nn:
            cmd += ", ".join("{:d}".format(n) for n in nn)
        return cmd

    def _ask(self, cmd, xx=None, *nn):
        """ Query the device

            @param str cmd : few-letter command
                   int xx  : motor channel (optional for some commands)
                   int nn  : additional parameters (multiple int, optional)

            @return str : the device response
        """

        cmd = self._fmt_cmd(cmd, xx, *nn)
        self._writeline(cmd)
        time.sleep(0.1)
        return self._readline()

    def _do(self, cmd, xx=None, *nn):
        """ Format and send a command to the device

            @param str cmd : few-letter command
                   int xx  : motor channel (optional for some commands)
                   int nn  : additional parameters (multiple int, optional)

            See Also:
                :meth:`fmt_cmd`: for the formatting and additional
                    parameters.
        """

        cmd = self._fmt_cmd(cmd, xx, *nn)
        assert len(cmd) < 64
        self._writeline(cmd)

########################## internal methods ###################################

    def _do_move_abs(self, axis, move):
        """ Internal method for the absolute move in meter

        @param str axis   : name of the axis that should be moved
               float move : desired position in meter

        @return str axis   : axis which is moved
                float move : absolute position to move to
        """

        # TODO: implement this
        constraints = self.get_constraints()
        #self.log.info(axis + 'MA{0}'.format(int(move*1e8)))
        if not(constraints[axis]['pos_min'] <= move <= constraints[axis]['pos_max']):
            self.log.warning('Cannot make the movement of the axis "{0}"'
                             'since the border [{1},{2}] would be crossed! Ignore command!'
                             ''.format(axis, constraints[axis]['pos_min'], constraints[axis]['pos_max']))
        else:
            self._write_xyz(axis, 'MA{0}'.format(int(move * 1e7)))  # 1e7 to convert meter to SI units
            #self._write_xyz(axis, 'MP')
        return axis, move

    def _set_servo_state(self, to_state):
        """ Internal method enabling / disabling the servos

        @param bool to_state: desired state of the servos
        """

        self.log.warning('This is an open loop device')

        return 1

    def _on_target(self, axis):
        """
        """
        # return bool(self._ask('{}MD?'.format(axis)))
        return bool(self._ask('MD?', axis))

    def _move_rel_axis(self, axis, distance):
        """ Move a device axis relatively from current position

            @param int axis       : axis to be acted upon
                   float distance : distance to be moved
        """
<<<<<<< HEAD

        # TODO can we convert distance to steps
        steps = distance
=======
        """
        steps = int(float(distance)/float(0.00000003))
>>>>>>> 9d752821
        self._do('PR', axis, steps)

        # while not self._on_target(axis):
        #     time.sleep(0.1)
        # time.sleep(1)

        value = int(self._ask('MD?', xx= axis))
        # value = self._on_target(axis)
        while value == 0:
            time.sleep(0.0005)
            value = int(self._ask('MD?', xx= axis))
            # value = self._on_target(axis)
    
    def _move_abs_axis(self, axis, distance):
        """ Move a device axis to an absolute position

            @param int axis       : axis to be acted upon
                   float distance : distance to be moved
        """
<<<<<<< HEAD

        # TODO can we convert distance to steps
        steps = distance
=======
        """
        steps = int(float(distance)/float(0.00000003))
>>>>>>> 9d752821
        self._do('PA', axis, steps)

        # while not self._on_target():
        #     time.sleep(0.1)
        # time.sleep(0.5)

        value = int(self._ask('MD?', xx= axis))
        # value = self._on_target(axis)
        while value == 0:
            time.sleep(0.0005)
            value = int(self._ask('MD?', xx= axis))
            # value = self._on_target(axis)
        
    def _get_pos_axis(self, axis):
        """ Get the position of a specified axis

            @param int axis : axis to be acted upon

            @return float : axis position
        """
        # target_position = self._ask('PA?',axis)
        # relative_position = self._ask('PR?',axis)
        actual_position_in_steps = float(self._ask('TP?',axis))
        actual_position_in_SI = (actual_position_in_steps*30)*1e-9
        # print ('Get destination position (abs)', axis, target_position)  # debugging
        # print ('Get destination position (rel)', axis, relative_position)  # debugging
        # print ('Get position', axis, actual_position)  # debugging
        return actual_position_in_SI

    def _set_velocity_axis(self, axis, velocity):
        """ Set the velovity of an axis

            @param int axis       : axis to be acted upon
                   float velocity : desired axis velocity
        """

        self._do('VA', axis, velocity)
   
<<<<<<< HEAD
    def _abort(self):
        """ Emergency abort movement (no deceleration)
=======
    def _abort(self): 
        """
>>>>>>> 9d752821
        """

        self._do('AB')

    def _stop(self, axis):
<<<<<<< HEAD
        """ Stop movement of the device
=======
        """
>>>>>>> 9d752821
        """

        self._do('ST', xx=axis)

<<<<<<< HEAD
    def _done(self, axis): #created by Jarrod to get the status of the motor
        """ Get the status of the motor

            @param int axis : axis to be queried

            @return int error code (0:OK, -1:error)
=======
    def _done(self, axis):
>>>>>>> 9d752821
        """

        # value = int(self._ask('MD?', xx=axis))
        value = self._on_target(axis)
        #cycle = 0
        #while cycle < 1:
        if value == False:
            # m = 'Moving'
            # print (m)
            return 2
        #    cycle = cycle + value
        else:
            # d = 'Done'
            # print (d)
            return 0

<<<<<<< HEAD
    def _ask_velocity(self, axis):
        """ Get the motor velocity

            @param int axis : axis to be queried
=======
    def _ask_velocity(self, axis): 
        """
>>>>>>> 9d752821
        """

        v = self._ask('VA?', axis)
        # print (v)
        return v

<<<<<<< HEAD
    def _set_home(self, axis, pos):
        """ Set the home position

            @param int axis  : axis to be queried
                   float pos : desired home position
=======
    def _set_home(self, axis, position): 
        """
>>>>>>> 9d752821
        """

        self._do('DH', axis, position)
    
    def _check_home(self):
        """ Get the home position ('ET phone home..')

            @return dict home_dict : contains home position of each axis
        """

        # read_log =  open("hardware/motor/newfocusdatalog.txt", "r+")
        home_dict = eval(open("hardware/motor/newfocusdatalog.txt").read())
        # read_log.close

        # home_dict = self.get_pos({'x','y','z'})
        home_dict['x'] = 0 - float(home_dict['x'])
        home_dict['y'] = 0 - float(home_dict['y'])
        home_dict['z'] = 0 - float(home_dict['z'])
        return home_dict

    def _home_dictionary(self):
        self._check_home()

    def _print_to_log(self):
        """ Print the position to a log file
        """

        log_file = open("hardware/motor/newfocusdatalog.txt", "w")
        log_file.write(str(self.get_pos({'x','y','z'})))
<<<<<<< HEAD
        log_file.close()
=======
        log_file.close()

    def _go_to_original_home(self):
        """
        """
        self._check_home()
        self.move_rel(self._check_home())
        self._set_home(self.x_axis_channel, 0)
        self._set_home(self.y_axis_channel, 0)
        self._set_home(self.z_axis_channel, 0)
        self.get_pos({'x','y','z'})
        self._print_to_log()

    def _on_scan_done(self):
        """
        """
        if scan_done == True:
            self._print_to_log()

>>>>>>> 9d752821
<|MERGE_RESOLUTION|>--- conflicted
+++ resolved
@@ -562,14 +562,8 @@
             @param int axis       : axis to be acted upon
                    float distance : distance to be moved
         """
-<<<<<<< HEAD
-
-        # TODO can we convert distance to steps
-        steps = distance
-=======
-        """
+        
         steps = int(float(distance)/float(0.00000003))
->>>>>>> 9d752821
         self._do('PR', axis, steps)
 
         # while not self._on_target(axis):
@@ -589,14 +583,8 @@
             @param int axis       : axis to be acted upon
                    float distance : distance to be moved
         """
-<<<<<<< HEAD
-
-        # TODO can we convert distance to steps
-        steps = distance
-=======
-        """
+        
         steps = int(float(distance)/float(0.00000003))
->>>>>>> 9d752821
         self._do('PA', axis, steps)
 
         # while not self._on_target():
@@ -635,37 +623,24 @@
 
         self._do('VA', axis, velocity)
    
-<<<<<<< HEAD
     def _abort(self):
         """ Emergency abort movement (no deceleration)
-=======
-    def _abort(self): 
-        """
->>>>>>> 9d752821
         """
 
         self._do('AB')
 
     def _stop(self, axis):
-<<<<<<< HEAD
         """ Stop movement of the device
-=======
-        """
->>>>>>> 9d752821
         """
 
         self._do('ST', xx=axis)
 
-<<<<<<< HEAD
     def _done(self, axis): #created by Jarrod to get the status of the motor
         """ Get the status of the motor
 
             @param int axis : axis to be queried
 
             @return int error code (0:OK, -1:error)
-=======
-    def _done(self, axis):
->>>>>>> 9d752821
         """
 
         # value = int(self._ask('MD?', xx=axis))
@@ -682,34 +657,24 @@
             # print (d)
             return 0
 
-<<<<<<< HEAD
     def _ask_velocity(self, axis):
         """ Get the motor velocity
 
             @param int axis : axis to be queried
-=======
-    def _ask_velocity(self, axis): 
-        """
->>>>>>> 9d752821
         """
 
         v = self._ask('VA?', axis)
         # print (v)
         return v
 
-<<<<<<< HEAD
     def _set_home(self, axis, pos):
         """ Set the home position
 
             @param int axis  : axis to be queried
                    float pos : desired home position
-=======
-    def _set_home(self, axis, position): 
-        """
->>>>>>> 9d752821
-        """
-
-        self._do('DH', axis, position)
+        """
+
+        self._do('DH', axis, pos)
     
     def _check_home(self):
         """ Get the home position ('ET phone home..')
@@ -728,22 +693,18 @@
         return home_dict
 
     def _home_dictionary(self):
+        """ TODO What is this?
+        """
         self._check_home()
 
     def _print_to_log(self):
-        """ Print the position to a log file
+        """ Print positional information to a log file
         """
 
         log_file = open("hardware/motor/newfocusdatalog.txt", "w")
         log_file.write(str(self.get_pos({'x','y','z'})))
-<<<<<<< HEAD
         log_file.close()
-=======
-        log_file.close()
-
-    def _go_to_original_home(self):
-        """
-        """
+
         self._check_home()
         self.move_rel(self._check_home())
         self._set_home(self.x_axis_channel, 0)
@@ -753,9 +714,7 @@
         self._print_to_log()
 
     def _on_scan_done(self):
-        """
-        """
-        if scan_done == True:
-            self._print_to_log()
-
->>>>>>> 9d752821
+        """ Query if the scan is complete
+        """
+        if scan_done == True: # TODO scan_don is undefined
+            self._print_to_log()