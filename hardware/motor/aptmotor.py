# -*- coding: utf-8 -*-
"""
APT Motor Controller for Thorlabs.

Qudi is free software: you can redistribute it and/or modify
it under the terms of the GNU General Public License as published by
the Free Software Foundation, either version 3 of the License, or
(at your option) any later version.

Qudi is distributed in the hope that it will be useful,
but WITHOUT ANY WARRANTY; without even the implied warranty of
MERCHANTABILITY or FITNESS FOR A PARTICULAR PURPOSE.  See the
GNU General Public License for more details.

You should have received a copy of the GNU General Public License
along with Qudi. If not, see <http://www.gnu.org/licenses/>.

Copyright (c) the Qudi Developers. See the COPYRIGHT.txt file at the
top-level directory of this distribution and at <https://github.com/Ulm-IQO/qudi/>
"""

"""
This module was developed from PyAPT, written originally by Michael Leung
(mcleung@stanford.edu). Have a look in:
    https://github.com/HaeffnerLab/Haeffner-Lab-LabRAD-Tools/blob/master/cdllservers/APTMotor/APTMotorServer.py
APT.dll and APT.lib were provided to PyAPT thanks to SeanTanner@ThorLabs .
All the specific error and status code are taken from:
    https://github.com/UniNE-CHYN/thorpy
The rest of the documentation is based on the Thorlabs APT Server documentation
which can be obtained directly from
    https://www.thorlabs.com/software_pages/ViewSoftwarePage.cfm?Code=APT
"""

from collections import OrderedDict

from core.module import Base
from core.util.modules import get_home_dir
from core.util.modules import get_main_dir
from ctypes import c_long, c_buffer, c_float, windll, pointer
from interface.motor_interface import MotorInterface
import os
import platform


class APTMotor():

    """ Class to control Thorlabs APT motor. This class wrapps the low level
        commands from a dll library in python methods.
    """

    # all the possible hardware types that are available to be controlled by
    # the apt.dll
    hwtype_dict = {}
    hwtype_dict['BSC001'] = 11   # 1 Ch benchtop stepper driver
    hwtype_dict['BSC101'] = 12   # 1 Ch benchtop stepper driver
    hwtype_dict['BSC002'] = 13   # 2 Ch benchtop stepper driver
    hwtype_dict['BDC101'] = 14   # 1 Ch benchtop DC servo driver
    hwtype_dict['SCC001'] = 21   # 1 Ch stepper driver card (used within BSC102,103 units)
    hwtype_dict['DCC001'] = 22   # 1 Ch DC servo driver card (used within BDC102,103 units)
    hwtype_dict['ODC001'] = 24   # 1 Ch DC servo driver cube
    hwtype_dict['OST001'] = 25   # 1 Ch stepper driver cube
    hwtype_dict['MST601'] = 26   # 2 Ch modular stepper driver module
    hwtype_dict['TST001'] = 29   # 1 Ch Stepper driver T-Cube
    hwtype_dict['TDC001'] = 31   # 1 Ch DC servo driver T-Cube
    hwtype_dict['LTSXXX'] = 42   # LTS300/LTS150 Long Travel Integrated Driver/Stages
    hwtype_dict['L490MZ'] = 43   # L490MZ Integrated Driver/Labjack
    hwtype_dict['BBD10X'] = 44   # 1/2/3 Ch benchtop brushless DC servo driver

    # the error code is also comparable to the APT server documentation.
    error_code = {}
    # General Error code:
    error_code[10000] = 'An unknown Server error has occurred. '
    error_code[10001] = 'A Server internal error has occurred. '
    error_code[10002] = 'A Server call has failed. '
    error_code[10003] = 'An attempt has been made to pass a parameter that is ' \
                        'invalid or out of range. In the case of motor ' \
                        'commands, this error may occur when a move is ' \
                        'requested that exceeds the stage travel or exceeds ' \
                        'the calibration data.'
    error_code[10004] = 'An attempt has been made to save or load control ' \
                        'parameters to the registry (using the SaveParamSet ' \
                        'or LoadParamSet methods) when the unit serial number ' \
                        'has not been specified.'
    # PC System:
    error_code[10050] = 'An error has occurred whilst accessing the disk. ' \
                        'Check that the drive is not full, missing or ' \
                        'corrupted.'
    error_code[10051] = 'An error has occurred with the ethernet connections ' \
                        'or the windows sockets. '
    error_code[10052] = 'An error has occurred whilst accessing the ' \
                        'registry. '
    error_code[10053] = 'An internal memory allocation error or ' \
                        'de-allocation error has occurred.'
    error_code[10054] = 'An error has occurred with the COM system. ' \
                        'Restart the program.'
    error_code[10055] = 'An error has occurred with the USB communications.'

    # Rack and USB Units:
    error_code[10100] = 'A serial number has been specified that is unknown ' \
                        'to the server.'
    error_code[10101] = 'A duplicate serial number has been detected. ' \
                        'Serial numbers are required to be unique.'
    error_code[10102] = 'A duplicate device identifier has been detected.'
    error_code[10103] = 'An invalid message source has been detected.'
    error_code[10104] = 'A message has been received with an unknown ' \
                        'identifier.'
    error_code[10105] = 'An unknown hardware identifier has been encountered.'
    error_code[10106] = 'An invalid serial number has been detected.'
    error_code[10107] = 'An invalid message destination ident has been detected.'
    error_code[10108] = 'An invalid index parameter has been passed.'
    error_code[10109] = 'A software call has been made to a control which is ' \
                        'not currently communicating with any hardware. This ' \
                        'may be because the control has not been started or ' \
                        'may be due to an incorrect serial number or missing ' \
                        'hardware. '
    error_code[10110] = 'A notification or response message has been ' \
                        'received from a hardware unit. This may be indicate ' \
                        'a hardware fault or that an illegal ' \
                        'command/parameter has been sent to the hardware.'
    error_code[10111] = 'A time out has occurred while waiting for a ' \
                        'hardware unit to respond. This may be due to ' \
                        'communications problems or a hardware fault. '
    error_code[10112] = 'Some functions are applicable only to later ' \
                        'versions of embedded code. This error is returned ' \
                        'when a software call is made to a unit with an ' \
                        'incompatible version of embedded code installed.'
    error_code[10115] = 'Some functions are applicable only to later versions ' \
                        'of hardware. This error is returned when a software ' \
                        'call is made to an incompatible version of hardware.'

    # Motors:
    error_code[10150] = 'The GetStageAxisInfo method has been called when ' \
                        'no stage has been assigned. '
    error_code[10151] = 'An internal error has occurred when using an ' \
                        'encoded stage.'
    error_code[10152] = 'An internal error has occurred when using an ' \
                        'encoded stage. '
    error_code[10153] = 'A software call applicable only to encoded stages ' \
                        'has been made to a non-encoded stage.'

    # The status is encodes in a 32bit word. Some bits in that word have no
    # assigned meaning, or their meaning could not be deduced from the manual.
    # The known status bits are stated below. The current status can also be a
    # combination of status bits. Therefore you have to check with an AND
    # bitwise comparison, which status your device has.  The bit flags are
    # returned in a single 32 bit integer parameter and can provide additional
    # useful status information for client application development.
    status_code = {}
    # dict key as bit number =  'hex value, bit number,  description'
    status_code[1] = '0x00000001, 1, forward hardware limit switch is active. ' \
                     'CW hardware limit switch (0 - no contact, 1 - contact).'
    status_code[2] = '0x00000002, 2, reverse hardware limit switch is active. ' \
                     'CCW hardware limit switch (0 - no contact, 1 - contact).'
    status_code[3] = '0x00000004, 3, CW software limit switch (0 - no ' \
                     'contact, 1 - contact). Not applicable to Part Number ' \
                     'ODC001 and TDC001 controllers'
    status_code[4] = '0x00000008, 4, CCW software limit switch (0 - no ' \
                     'contact, 1 - contact). Not applicable to Part Number ' \
                     'ODC001 and TDC001 controllers'
    status_code[5] = '0x00000010, 5, in motion, moving forward, Motor shaft ' \
                     'moving clockwise (1 - moving, 0 - stationary).'
    status_code[6] = '0x00000020, 6, in motion, moving reverse, Motor shaft ' \
                     'moving counterclockwise (1 - moving, 0 - stationary).'
    status_code[7] = '0x00000040, 7, in motion, jogging forward, Shaft ' \
                     'jogging clockwise (1 - moving, 0 - stationary).'
    status_code[8] = '0x00000080, 8, in motion, jogging reverse, Shaft ' \
                     'jogging counterclockwise (1 - moving, 0 - stationary).'
    status_code[9] = '0x00000100, 9, Motor connected (1 - connected, 0 - ' \
                     'not connected). Not applicable to Part Number BMS001 ' \
                     'and BMS002 controllers. Not applicable to Part Number ' \
                     'ODC001 and TDC001 controllers.'
    status_code[10] = '0x00000200, 10, in motion, homing, Motor homing ' \
                      '(1 - homing, 0 - not homing).'
    status_code[11] = '0x00000400, 11, homed (homing has been completed)' \
                      '(1 - homed, 0 - not homed).'
    status_code[12] = '0x00000800, 12, For Future Use.'
    # NOTE: Bits 13 to 20 are applicable only to the BBD10x series brushless DC
    #       controllers!
    status_code[13] = '0x00001000, 13, Trajectory within tracking window ' \
                      '(1 – within window, 0 – not within window).'
    status_code[14] = '0x00002000, 14, settled, Axis within settled window ' \
                      '(1 – settled within window, 0 – not settled within' \
                      'window).'
    status_code[15] = '0x00004000, 15, motion error (excessive position ' \
                      'error), Axis exceeds position error limit ' \
                      '(1 – limit exceeded, 0 – within limit).'
    status_code[16] = '0x00008000, 16, Set when position module instruction ' \
                      'error exists (1 – instruction error exists, 0 – ' \
                      'no error).'
    status_code[17] = '0x00010000, 17, Interlock link missing in motor ' \
                      'connector (1 – missing, 0 – present).'
    status_code[18] = '0x00020000, 18, Position module over temperature ' \
                      'warning (1 – over temp, 0 – temp OK).'
    status_code[19] = '0x00040000, 19, Position module bus voltage fault ' \
                      '(1 – fault exists, 0 – OK).'
    status_code[20] = '0x00080000, 20, Axis commutation error ' \
                      '(1 – error, 0 – OK).'
    # NOTE: Bits 21 to 26 (Digital Input States) are only applicable if the
    #       associated digital input is fitted to your controller – see the
    #       relevant handbook for more details.
    status_code[21] = '0x00100000, 21, Digital input 1 state (1 - ' \
                      'logic high, 0 - logic low).'
    status_code[22] = '0x00200000, 22, Digital input 2 state (1 - ' \
                      'logic high, 0 - logic low).'
    status_code[23] = '0x00400000, 23, Digital input 3 state (1 - ' \
                      'logic high, 0 - logic low).'
    status_code[24] = '0x00800000, 24, Digital input 4 state (1 - ' \
                      'logic high, 0 - logic low).'
    status_code[25] = '0x01000000, 25, BBD10x Controllers: Axis phase ' \
                      'current limit (1 – current limit exceeded, ' \
                      '0 – below limit). Other Controllers: Digital input 5 ' \
                      'state (1 - logic high, 0 - logic low).'
    status_code[26] = '0x02000000, 26, Digital input 6 state (1 - logic ' \
                      'high, 0 - logic low).'
    status_code[27] = '0x04000000, 27, Unspecified, for Future Use.'
    status_code[28] = '0x08000000, 28, Unspecified, for Future Use.'
    status_code[29] = '0x10000000, 29, Unspecified, for Future Use.'
    status_code[30] = '0x20000000, 30, Active (1 – indicates unit is active, ' \
                      '0 – not active).'
    status_code[31] = '0x40000000, 31, Unspecified, for Future Use.'
    status_code[32] = '0x80000000, Channel enabled (1 – enabled, 0- disabled).'

    def __init__(self, path_dll, serialnumber, hwtype, label='', unit='m'):
        """
        @param str path_dll: the absolute path to the dll of the current
                             operating system
        @param int serialnumber: serial number of the stage
        @param str hwtype: name for the type of the hardware device you want to
                           control. The name must be available in hwtype_dict!
        @param str label: a label which identifies the axis and gives
                          it a meaning.
        @param str unit: the unit of this axis, possible entries are m, ° or
                         degree
        """

        self.aptdll = windll.LoadLibrary(path_dll)
        self.aptdll.EnableEventDlg(True)
        self.aptdll.APTInit()
        self._HWType = c_long(self.hwtype_dict[hwtype])
        self.Connected = False
        self.verbose = False
        self.label = label
        self.setSerialNumber(serialnumber)
        self._wait_until_done = True

        # all apt stages are either in mm or in degree and
        # since mm is not an SI unit it has to be converted
        # here in this hardware file from m to mm.
        self._unit = unit

    def getNumberOfHardwareUnits(self):
        """ Returns the number of connected external hardware (HW) units that
            are available to be interfaced.
        """
        numUnits = c_long()
        self.aptdll.GetNumHWUnitsEx(self._HWType, pointer(numUnits))
        return numUnits.value

    def getSerialNumberByIdx(self, index):
        """ Returns the Serial Number of the specified index """
        HWSerialNum = c_long()
        hardwareIndex = c_long(index)
        self.aptdll.GetHWSerialNumEx(self._HWType, hardwareIndex, pointer(HWSerialNum))
        return HWSerialNum

    def setSerialNumber(self, SerialNum):
        '''
        Sets the Serial Number of the specified index
        '''
        if self.verbose:
            print("Serial is", SerialNum)
        self.SerialNum = c_long(SerialNum)
        return self.SerialNum.value

    def initializeHardwareDevice(self):
        '''
        Initialises the motor.
        You can only get the position of the motor and move the motor after it
        has been initialised. Once initiallised, it will not respond to other
        objects trying to control it, until released.
        '''
        if self.verbose:
            print('initializeHardwareDevice serial', self.SerialNum)
        result = self.aptdll.InitHWDevice(self.SerialNum)
        if result == 0:
            self.Connected = True
            if self.verbose:
                print('initializeHardwareDevice connection SUCESS')
        # need some kind of error reporting here
        else:
            raise Exception('Connection Failed. Check Serial Number!')
        return True

    # Interfacing with the motor settings

    def getHardwareInformation(self):
        ''' Get information from the hardware'''
        model = c_buffer(255)
        softwareVersion = c_buffer(255)
        hardwareNotes = c_buffer(255)
        self.aptdll.GetHWInfo(self.SerialNum, model, 255, softwareVersion, 255, hardwareNotes, 255)
        hwinfo = [model.value, softwareVersion.value, hardwareNotes.value]
        return hwinfo

    def get_stage_axis_info(self):
        """ Get parameter configuration of the stage

        @return list: with the 4 entries:
                        float min_pos: Minimum position in m or degree
                        float max_pos: Maximum position in m or degree
                        int units: 1=m and 2=degree
                        float pitch: The angular distance to the next teeth in
                                     the stepper motor. That determines
                                     basically the precision of the movement of
                                     the stepper motor.

        This method will handle the conversion to the non SI unit mm.
        """
        minimumPosition = c_float()
        maximumPosition = c_float()
        units = c_long()
        pitch = c_float()
        self.aptdll.MOT_GetStageAxisInfo(self.SerialNum,
                                         pointer(minimumPosition),
                                         pointer(maximumPosition),
                                         pointer(units),
                                         pointer(pitch))

        if self._unit == 'm':
            stageAxisInformation = [minimumPosition.value / 1000.0,
                                    maximumPosition.value / 1000.0,
                                    units.value,
                                    pitch.value]
        else:
            stageAxisInformation = [minimumPosition.value,
                                    maximumPosition.value,
                                    units.value,
                                    pitch.value]
        return stageAxisInformation

    def set_stage_axis_info(self, pos_min, pos_max, pitch, unit=1):
        """ Set parameter configuration of the stage.

        @param float pos_min: minimal position of the axis in m or degree.
        @param float pos_max: maximal position of the axis in m or degree.
        @param float pitch: the pitch determines the full step angle of a
                            stepper magnet motor. That is the resolution of the
                            stepper motor.
        @param int unit: unit of the axis, possible values:
                            1 = m
                            2 = degree

        This method will handle the conversion to the non SI unit mm.
        """
        if unit == 1:
            self._unit = 'm'
        elif unit == 2:
            self._unit = 'degree'
        else:
            raise Exception('The unit in method set_stage_axis_info is invalid! '
                            'Use either 1 (= in m) or 2 (= degree)!')
            return

        if self._unit == 'm':
            # the thorlabs stage takes just mm values, that is really a pity...
            pos_min_c = c_float(pos_min * 1000)
            pos_max_c = c_float(pos_max * 1000)
        else:
            pos_min_c = c_float(pos_min)
            pos_max_c = c_float(pos_max)
        unit_c = c_long(unit)  # units of mm
        # Get different pitches of lead screw for moving stages for different stages.
        pitch_c = c_float(pitch)
        self.aptdll.MOT_SetStageAxisInfo(self.SerialNum, pos_min_c, pos_max_c,
                                         unit_c, pitch_c)

    def getHardwareLimitSwitches(self):
        reverseLimitSwitch = c_long()
        forwardLimitSwitch = c_long()
        self.aptdll.MOT_GetHWLimSwitches(self.SerialNum, pointer(reverseLimitSwitch), pointer(forwardLimitSwitch))
        hardwareLimitSwitches = [reverseLimitSwitch.value, forwardLimitSwitch.value]
        return hardwareLimitSwitches

    def setHardwareLimitSwitches(self, switch_reverse, switch_forward):
        """ Set the Switch Configuration of the axis.

        @param int switch_reverse: sets the switch in reverse movement
        @param int switch_forward: sets the switch in forward movement

        The following values are allowed:
        0x01 or 1: Ignore switch or switch not present.
        0x02 or 2: Switch makes on contact.
        0x03 or 3: Switch breaks on contact.
        0x04 or 4: Switch makes on contact - only used for homes (e.g. limit switched rotation stages).
        0x05 or 5: Switch breaks on contact - only used for homes (e.g. limit switched rotations stages).
        0x06 or 6: For PMD based brushless servo controllers only - uses index mark for homing.
        """
        reverseLimitSwitch = c_long(switch_reverse)
        forwardLimitSwitch = c_long(switch_forward)
        self.aptdll.MOT_SetHWLimSwitches(self.SerialNum, reverseLimitSwitch, forwardLimitSwitch)
        hardwareLimitSwitches = [reverseLimitSwitch.value, forwardLimitSwitch.value]
        return hardwareLimitSwitches

    def getVelocityParameters(self):
        """ Retrieve the velocity parameter with the currently used acceleration.

        @return list: with 4 entries:
                        float min_vel: minimal velocity in m/s or degree/s
                        float curr_acc: currently set acceleration in m/s^2 or degree/s^2
                        float max_vel: maximal velocity in m/s or degree/s
        """
        minimumVelocity = c_float()
        acceleration = c_float()
        maximumVelocity = c_float()
        self.aptdll.MOT_GetVelParams(self.SerialNum, pointer(minimumVelocity), pointer(acceleration), pointer(maximumVelocity))
        if self._unit == 'm':
            # the thorlabs stage return a the values in mm/s or mm/s^2, that is really a pity...
            velocityParameters = [minimumVelocity.value / 1000.0,
                                  acceleration.value / 1000.0,
                                  maximumVelocity.value / 1000.0]
        else:
            velocityParameters = [minimumVelocity.value, acceleration.value,
                                  maximumVelocity.value]
        return velocityParameters

    def get_velocity(self):
        """ Get the current velocity setting
        """
        if self.verbose:
            print('get_velocity probing...')
        minVel, acc, maxVel = self.getVelocityParameters()
        if self.verbose:
            print('get_velocity maxVel')
        return maxVel

    def setVelocityParameters(self, minVel, acc, maxVel):
        """ Set the velocity and acceleration parameter.

        @param flaot minVel: the minimum velocity at which to start and end a
                             move in m/s or degree/s
        @param float acc: the rate at which the velocity climbs from minimum
                          to maximum, and slows from maximum to minimum current
                          acceleration in m/s^2 or degree/s^2
        @param float maxVel: the maximum velocity at which to perform a move in
                             m/s or degree/s

        Note: The minVel parameter value is locked at zero and cannot be
              adjusted.
        """
        if self._unit == 'm':
            minimumVelocity = c_float(minVel * 1000.0)
            acceleration = c_float(acc * 1000.0)
            maximumVelocity = c_float(maxVel * 1000.0)
        else:
            minimumVelocity = c_float(minVel)
            acceleration = c_float(acc)
            maximumVelocity = c_float(maxVel)

        self.aptdll.MOT_SetVelParams(self.SerialNum, minimumVelocity, acceleration, maximumVelocity)

    def set_velocity(self, maxVel):
        """ Set the maximal velocity for the motor movement.

        @param float maxVel: maximal velocity of the stage in m/s or degree/s.
        """
        if self.verbose:
            print('set_velocity', maxVel)
        minVel, acc, oldVel = self.getVelocityParameters()
        self.setVelocityParameters(minVel, acc, maxVel)

    def getVelocityParameterLimits(self):
        """ Get the current maximal velocity and acceleration parameter.

        @return list: with 2 entries:
                        float max_acc: maximum acceleration in m/s^2 or degree/s^2
                        float max_vel: maximal velocity in m/s or degree/s
        """

        maximumAcceleration = c_float()
        maximumVelocity = c_float()
        self.aptdll.MOT_GetVelParamLimits(self.SerialNum, pointer(maximumAcceleration), pointer(maximumVelocity))

        if self._unit == 'm':
            velocityParameterLimits = [maximumAcceleration.value / 1000.0,
                                       maximumVelocity.value / 1000.0]
        else:
            velocityParameterLimits = [maximumAcceleration.value,
                                       maximumVelocity.value]
        return velocityParameterLimits

        # Controlling the motors:
        # =======================
        # m = move
        # c = controlled velocity
        # b = backlash correction
        #
        # Rel = relative distance from current position.
        # Abs = absolute position

    def get_home_parameter(self):
        """ Get the home parameter"""
        home_direction = c_long()
        limit_switch = c_long()
        home_velocity = c_float()
        zero_offset = c_float()
        self.aptdll.MOT_GetHomeParams(self.SerialNum, pointer(home_direction),
                                      pointer(limit_switch),
                                      pointer(home_velocity),
                                      pointer(zero_offset))

        home_param = [home_direction.value, limit_switch.value,
                      home_velocity.value, zero_offset.value]

        return home_param

    def set_home_parameter(self, home_dir, switch_dir, home_vel, zero_offset):
        """ Set the home parameters.
        @param int home_dir: direction to the home position,
                                1 = Move forward
                                2 = Move backward
        @param int switch_dir: Direction of the switch limit:
                                 4 = Use forward limit switch for home datum
                                 1 = Use forward limit switch for home datum.
        @param float home_vel = default velocity
        @param float zero_offset: the distance or offset (in mm or degrees) of
                                  the limit switch from the Home position.

        """
        home_dir_c = c_long(home_dir)
        switch_dir_c = c_long(switch_dir)
        home_vel_c = c_float(home_vel)
        zero_offset_c = c_float(zero_offset)
        self.aptdll.MOT_SetHomeParams(self.SerialNum, home_dir_c, switch_dir_c,
                                      home_vel_c, zero_offset_c)

        return True

    def get_pos(self):
        """ Obtain the current absolute position of the stage.

        @return float: the value of the axis either in m or in degree.
        """

        if self.verbose:
            print('getPos probing...')
        if not self.Connected:
            raise Exception('Please connect first! Use initializeHardwareDevice')

        position = c_float()
        self.aptdll.MOT_GetPosition(self.SerialNum, pointer(position))

        if self._unit == 'm':
            if self.verbose:
                print('getPos (m)', position.value / 1000.0)
            return position.value / 1000.0
        else:
            if self.verbose:
                print('getPos (degree)', position.value)
            return position.value

    def move_rel(self, relDistance):
        """ Moves the motor a relative distance specified

        @param float relDistance: Relative position desired, in m or in degree.
        """
        if self.verbose:
            print('move_rel ', relDistance, c_float(relDistance))
        if not self.Connected:
            # TODO: This should use our error message system
            print('Please connect first! Use initializeHardwareDevice')

        if self._unit == 'm':
            relativeDistance = c_float(relDistance * 1000.0)
        else:
            relativeDistance = c_float(relDistance)

        self.aptdll.MOT_MoveRelativeEx(self.SerialNum, relativeDistance, self._wait_until_done)
        if self.verbose:
            print('move_rel SUCESS')

    def move_abs(self, absPosition):
        """ Moves the motor to the Absolute position specified

        @param float absPosition: absolute Position desired, in m or degree.
        """
        if self.verbose:
            print('move_abs ', absPosition, c_float(absPosition))
        if not self.Connected:
            raise Exception('Please connect first! Use initializeHardwareDevice')

        if self._unit == 'm':
            absolutePosition = c_float(absPosition * 1000.0)
        else:
            absolutePosition = c_float(absPosition)

        self.aptdll.MOT_MoveAbsoluteEx(self.SerialNum, absolutePosition, self._wait_until_done)
        if self.verbose:
            print('move_abs SUCESS')
        return True

    def mcRel(self, relDistance, moveVel=0.5e-3):
        """ Moves the motor a relative distance specified at a controlled velocity.

        @param float relDistance: Relative position desired in m or in degree
        @param float moveVel: Motor velocity, m/s or in degree/s
        """
        if self.verbose:
            print('mcRel ', relDistance, c_float(relDistance), 'mVel', moveVel)
        if not self.Connected:
            raise Exception('Please connect first! Use initializeHardwareDevice')
        # Save velocities to reset after move
        maxVel = self.get_velocity()
        # Set new desired max velocity
        self.set_velocity(moveVel)
        self.move_rel(relDistance)
        self.set_velocity(maxVel)
        if self.verbose:
            print('mcRel SUCESS')
        return True

    def mcAbs(self, absPosition, moveVel=0.5):
        """ Moves the motor to the Absolute position specified at a controlled velocity.

        @param float absPosition: Position desired in m or degree.
        @param float moveVel: Motor velocity, m/s or degree/s
        """
        if self.verbose:
            print('mcAbs ', absPosition, c_float(absPosition), 'mVel', moveVel)
        if not self.Connected:
            raise Exception('Please connect first! Use initializeHardwareDevice')
        # Save velocities to reset after move
        minVel, acc, maxVel = self.getVelocityParameters()
        # Set new desired max velocity
        self.set_velocity(moveVel)
        self.move_rel(absPosition)
        self.set_velocity(maxVel)
        if self.verbose:
            print('mcAbs SUCESS')
        return True

    def move_bc_rel(self, relDistance):
        """ Moves the motor a relative distance specified, correcting for backlash.

        @param float relDistance: Relative position desired in m or in degree

        NOTE: Be careful in using this method. If interactive mode is on, then
              the stage reacts immediately on both input for the relative
              movement, which prevents the proper execution of the first
              command!
        """
        if self.verbose:
            print('mbRel ', relDistance, c_float(relDistance))
        if not self.Connected:
            # TODO: This should use our error message system
            print('Please connect first! Use initializeHardwareDevice')
        self.move_rel(relDistance - self._backlash)
        self.move_rel(self._backlash)
        if self.verbose:
            print('mbRel SUCESS')
        return True

    def mbAbs(self, absPosition):
        """ Moves the motor to the Absolute position specified

        @param float absPosition: Position desired in m or degree
        """
        if self.verbose:
            print('mbAbs ', absPosition, c_float(absPosition))
        if not self.Connected:
            raise Exception('Please connect first! Use initializeHardwareDevice')
        if (absPosition < self.getPos()):
            if self.verbose:
                print('backlash move_rel', absPosition - self._backlash)
            self.move_rel(absPosition - self._backlash)
        self.move_rel(absPosition)
        if self.verbose:
            print('mbAbs SUCESS')
        return True

    # --------------------------- Miscellaneous --------------------------------

    def _create_status_dict(self):
        """ Extract from the status integer all possible states.
        "return:
        """
        status = {}
        status[0] = 'magnet stopped'
        status[1] = 'magnet moves forward'
        status[2] = 'magnet moves backward'

        return status

    def get_status(self):
        """ Get the status bits of the current axis.

        @return tuple(int, dict): the current status as an integer and the
                                  dictionary explaining the current status.
        """

        status_bits = c_long()
        self.aptdll.MOT_GetStatusBits(self.SerialNum, pointer(status_bits))

        # Check at least whether magnet is moving:

        if self._test_bit(status_bits.value, 4):
            return 1, self._create_status_dict()
        elif self._test_bit(status_bits.value, 5):
            return 2, self._create_status_dict()
        else:
            return 0, self._create_status_dict()

    def identify(self):
        """ Causes the motor to blink the Active LED. """
        self.aptdll.MOT_Identify(self.SerialNum)

    def cleanUpAPT(self):
        """ Releases the APT object. Use when exiting the program. """
        self.aptdll.APTCleanUp()
        if self.verbose:
            print('APT cleaned up')
        self.Connected = False

    def abort(self):
        """ Abort the movement. """
        self.aptdll.MOT_StopProfiled(self.SerialNum)

    def go_home(self):

        if not self.Connected:
            raise Exception('Please connect first! Use initializeHardwareDevice')

        # TODO: a proper home position has to be set, not just zero.
        self.move_abs(0.0)

    def _test_bit(self, int_val, offset):
        """ Check a bit in an integer number at position offset.

        @param int int_val: an integer value, which is checked
        @param int offset: the position which should be checked whether in
                           int_val for a bit of 1 is set.

        @return bool: Check in an integer representation, whether the bin at the
                      position offset is set to 0 or to 1. If bit is set True
                      will be returned else False.
        """
        mask = 1 << offset
        return(int_val & mask) != 0

    def set_backlash(self, backlash):
        """ Set the provided backlash for the apt motor.

        @param float backlash: the backlash in m or degree for the used stage.
        """

        if self._unit == 'm':
            # controller needs values in mm:
            c_backlash = c_float(backlash * 1000)
        else:
            c_backlash = c_float(backlash)

        self.aptdll.MOT_SetBLashDist(self.SerialNum, c_backlash)

        self._backlash = backlash
        return backlash

    def get_backlash(self):
        """ Ask for the currently set backlash in the controller for the axis.

        @return float: backlash in m or degree, depending on the axis config.
        """
        backlash = c_float()
        self.aptdll.MOT_GetBLashDist(self.SerialNum, pointer(backlash))

        if self._unit == 'm':
            self._backlash = backlash.value / 1000
        else:
            self._backlash = backlash.value

        return self._backlash
# ==============================================================================


class APTStage(Base, MotorInterface):

    """ Control class for an arbitrary collection of APTmotor axes.

    The required config file entries are based around a few key ideas:
      - There needs to be a list of axes, so that everything can be "iterated" across this list.
      - There are some config options for each axis that are all in sub-dictionary of the config file.
        The key is the axis label.
      - One of the config parameters is the constraints, which are given in a sub-sub-dictionary,
        which has the key 'constraints'.

    For example, a config file entry for a single-axis rotating half-wave-plate stage would look like

    hwp_motor:
        module.Class: 'motor.aptmotor.APTStage'
        dll_path: 'C:\Program Files\Thorlabs\'
        axis_labels:
            - phi
        phi:
            hw_type: 'TDC001'
            serial_num: 27500136
            pitch: 17.87
            unit: 'degree'
            constraints:
                pos_min: -360
                pos_max: 720
                vel_min: 1.0
                vel_max: 10.0
                acc_min: 4.0
                acc_max: 10.0
    """

    def on_activate(self):
        """ Initialize instance variables and connect to hardware as configured.
        """

        # get the config for this device.
        config = self.getConfiguration()

        # create the magnet dump folder
        # TODO: Magnet stuff needs to move to magnet interfuses. It cannot be in the motor stage class.
        self._magnet_dump_folder = self._get_magnet_dump()

<<<<<<< HEAD
        # Load DLL
        if platform.architecture()[0] == '64bit':
            path_dll = os.path.join(get_main_dir(),
                                    'thirdparty',
                                    'thorlabs',
                                    'win64',
                                    'APT.dll')
        elif platform.architecture()[0] == '32bit':
            path_dll = os.path.join(get_main_dir(),
                                    'thirdparty',
                                    'thorlabs',
                                    'win64',
                                    'APT.dll')
=======
        # Path to the Thorlabs APTmotor DLL
        # Check the config for the DLL path first
        if 'dll_path' in config:
            path_dll = config['dll_path']

        # Otherwise, look in the "standard form" thirdparty directory
>>>>>>> 4277ab34
        else:

            if platform.architecture()[0] == '64bit':
                path_dll = os.path.join(get_main_dir(),
                                        'thirdparty',
                                        'thorlabs',
                                        'win64',
                                        'APT.dll')
            elif platform.architecture()[0] == '32bit':
                path_dll = os.path.join(get_main_dir(),
                                        'thirdparty',
                                        'thorlabs',
                                        'win64',
                                        'APT.dll')
            else:
                self.log.error('Unknown platform, cannot load the Thorlabs dll.')

        # Get the list of axis labels.
        if 'axis_labels' in config.keys():
            axis_label_list = config['axis_labels']
        else:
            self.log.error(
                'No axis labels were specified for the APTmotor stage.'
                'It is impossible to proceed. You might need to read more about how to configure the APTStage'
                'in the config file, and you can find this information (with example) at'
                'https://ulm-iqo.github.io/qudi-generated-docs/html-docs/classaptmotor_1_1APTStage.html#details'
            )

        # The references to the different axis are stored in this dictionary:
        self._axis_dict = OrderedDict()

        hw_conf_dict = self._get_config()

        limits_dict = self.get_constraints()

        for axis_label in axis_label_list:
            serialnumber = hw_conf_dict[axis_label]['serial_num']
            hw_type = hw_conf_dict[axis_label]['hw_type']
            label = axis_label
            pitch = hw_conf_dict[axis_label]['pitch']
            unit = hw_conf_dict[axis_label]['unit']

            self._axis_dict[axis_label] = APTMotor(path_dll,
                                                   serialnumber,
                                                   hw_type,
                                                   label,
                                                   unit
                                                   )
            self._axis_dict[axis_label].initializeHardwareDevice()

            # adapt the hardware controller to the proper unit set:
            if hw_conf_dict[axis_label]['unit'] == '°' or hw_conf_dict[axis_label]['unit'] == 'degree':
                unit = 2  # for rotation movement
                # FIXME: the backlash parameter has to be taken from the config and
                #       should not be hardcoded here!!
                backlash_correction = 0.2
            else:
                unit = 1  # default value for linear movement
                backlash_correction = 0.10e-3

            self._axis_dict[axis_label].set_stage_axis_info(
                limits_dict[axis_label]['pos_min'],
                limits_dict[axis_label]['pos_max'],
                pitch=pitch,
                unit=unit
            )
            self._axis_dict[axis_label].setVelocityParameters(
                limits_dict[axis_label]['vel_min'],
                limits_dict[axis_label]['acc_max'],
                limits_dict[axis_label]['vel_max']
            )

            self._axis_dict[axis_label].set_velocity(limits_dict[axis_label]['vel_max'])

            # TODO: what does this do?
            self._axis_dict[axis_label].setHardwareLimitSwitches(2, 2)

            self._axis_dict[axis_label]._wait_until_done = False

            # set the backlash correction since the forward movement is
            # preciser than the backward:
            self._axis_dict[axis_label].set_backlash(backlash_correction)

    def on_deactivate(self):
        """ Disconnect from hardware and clean up.
        """

        for label_axis in self._axis_dict:
            self._axis_dict[label_axis].cleanUpAPT()

    def get_constraints(self):
        """ Retrieve the hardware constrains from the motor device.

        @return dict: dict with constraints for the motor stage hardware. These
                      constraints will be passed via the logic to the GUI so
                      that proper display elements with boundary conditions
                      can be made.

        Provides all the constraints for each axis of a motorized stage
        (like total travel distance, velocity, ...)
        Each axis has its own dictionary, where the label is used as the
        identifier throughout the whole module. The dictionaries for each axis
        are again grouped together in a constraints dictionary in the form

            {'<label_axis0>': axis0 }

        where axis0 is again a dict with the possible values defined below. The
        possible keys in the constraint are defined in the interface file.
        If the hardware does not support the values for the constraints, then
        insert just None. If you are not sure about the meaning, look in other
        hardware files to get an impression.
        """
        constraints = {}

        config = self.getConfiguration()

        for axis_label in config['axis_labels']:
            # create a dictionary for the constraints of this axis
            this_axis = {}

            axisconfig = config[axis_label]

            # Get the constraints from the config file if they have been specified.
            if 'constraints' in axisconfig:
                constraintsconfig = axisconfig['constraints']
            else:
                constraintsconfig = OrderedDict()

            # Now we can read through these axisconstraints

            # Position minimum (units)
            if 'pos_min' in constraintsconfig.keys():
                this_axis['pos_min'] = constraintsconfig['pos_min']
            else:
                self.log.warning('aptmotor has no pos_min specified in config file,'
                                 'using default value of 0.'
                                 )
                this_axis['pos_min'] = 0

            # Position maximum (units)
            if 'pos_max' in constraintsconfig.keys():
                this_axis['pos_max'] = constraintsconfig['pos_max']
            else:
                self.log.warning('aptmotor has no pos_max specified in config file,'
                                 'using default value of 360.'
                                 )
                this_axis['pos_max'] = 360

            # Velocity minimum (units/s)
            if 'vel_min' in constraintsconfig.keys():
                this_axis['vel_min'] = constraintsconfig['vel_min']
            else:
                self.log.warning('aptmotor has no vel_min specified in config file,'
                                 'using default value of 0.1.'
                                 )
                this_axis['vel_min'] = 0.1

            # Velocity maximum (units/s)
            if 'vel_max' in constraintsconfig.keys():
                this_axis['vel_max'] = constraintsconfig['vel_max']
            else:
                self.log.warning('aptmotor has no vel_max specified in config file,'
                                 'using default value of 5.0.'
                                 )
                this_axis['vel_max'] = 5.0

            # Acceleration minimum (units/s^2)
            if 'acc_min' in constraintsconfig.keys():
                this_axis['acc_min'] = constraintsconfig['acc_min']
            else:
                self.log.warning('aptmotor has no acc_min specified in config file,'
                                 'using default value of 4.0.'
                                 )
                this_axis['acc_min'] = 4.0

            # Acceleration maximum (units/s^2)
            if 'acc_max' in constraintsconfig.keys():
                this_axis['acc_max'] = constraintsconfig['acc_max']
            else:
                self.log.warning('aptmotor has no acc_max specified in config file,'
                                 'using default value of 5.0.'
                                 )
                this_axis['acc_max'] = 5.0

            # What are these ones used for?
            this_axis['ramp'] = ['Trapez']  # a possible list of ramps

            this_axis['pos_step'] = 0.01  # in °
            this_axis['vel_step'] = 0.1  # in °/s (a rather arbitrary number)
            this_axis['acc_step'] = 0.01  # in °/s^2 (a rather arbitrary number)

            constraints[axis_label] = this_axis

        return constraints

    def move_rel(self,  param_dict):
        """ Moves stage in given direction (relative movement)

        @param dict param_dict: dictionary, which passes all the relevant
                                parameters, which should be changed.
                                With get_constraints() you can obtain all
                                possible parameters of that stage. According to
                                this parameter set you have to pass a dictionary
                                with keys that are called like the parameters
                                from get_constraints() and assign a SI value to
                                that. For a movement in x the dict should e.g.
                                have the form:
                                    dict = { 'x' : 23 }
                                where the label 'x' corresponds to the chosen
                                axis label.

        A smart idea would be to ask the position after the movement.
        """
        curr_pos_dict = self.get_pos()
        constraints = self.get_constraints()

        for label_axis in self._axis_dict:

            if param_dict.get(label_axis) is not None:
                move = param_dict[label_axis]
                curr_pos = curr_pos_dict[label_axis]

                if (curr_pos + move > constraints[label_axis]['pos_max']) or\
                   (curr_pos + move < constraints[label_axis]['pos_min']):

                    self.log.warning('Cannot make further relative movement '
                                     'of the axis "{0}" since the motor is at '
                                     'position {1} and with the step of {2} it would '
                                     'exceed the allowed border [{3},{4}]! Movement '
                                     'is ignored!'.format(
                                         label_axis,
                                         move,
                                         curr_pos,
                                         constraints[label_axis]['pos_min'],
                                         constraints[label_axis]['pos_max']
                                     )
                                     )
                else:
                    self._save_pos({label_axis: curr_pos + move})
                    self._axis_dict[label_axis].move_rel(move)

    def move_abs(self, param_dict):
        """ Moves stage to absolute position (absolute movement)

        @param dict param_dict: dictionary, which passes all the relevant
                                parameters, which should be changed. Usage:
                                 {'axis_label': <a-value>}.
                                 'axis_label' must correspond to a label given
                                 to one of the axis.
        A smart idea would be to ask the position after the movement.
        """
        constraints = self.get_constraints()

        for label_axis in self._axis_dict:
            if param_dict.get(label_axis) is not None:
                desired_pos = param_dict[label_axis]

                constr = constraints[label_axis]
                if not(constr['pos_min'] <= desired_pos <= constr['pos_max']):

                    self.log.warning(
                        'Cannot make absolute movement of the '
                        'axis "{0}" to position {1}, since it exceeds '
                        'the limts [{2},{3}]. Movement is ignored!'
                        ''.format(label_axis, desired_pos, constr['pos_min'], constr['pos_max'])
                    )
                else:
                    self._save_pos({label_axis: desired_pos})
                    self._axis_dict[label_axis].move_abs(desired_pos)

    def abort(self):
        """ Stops movement of the stage. """

        for label_axis in self._axis_dict:
            self._axis_dict[label_axis].abort()

        self.log.warning('Movement of all the axis aborted! Stage stopped.')

    def get_pos(self, param_list=None):
        """ Gets current position of the stage arms

        @param list param_list: optional, if a specific position of an axis
                                is desired, then the labels of the needed
                                axis should be passed as the param_list.
                                If nothing is passed, then from each axis the
                                position is asked.

        @return dict: with keys being the axis labels and item the current
                      position.
        """
        pos = {}

        if param_list is not None:
            for label_axis in param_list:
                if label_axis in self._axis_dict:
                    pos[label_axis] = self._axis_dict[label_axis].get_pos()
        else:
            for label_axis in self._axis_dict:
                pos[label_axis] = self._axis_dict[label_axis].get_pos()

        return pos

    def get_status(self, param_list=None):
        """ Get the status of the position

        @param list param_list: optional, if a specific status of an axis
                                is desired, then the labels of the needed
                                axis should be passed in the param_list.
                                If nothing is passed, then from each axis the
                                status is asked.


        """

        status = {}
        if param_list is not None:
            for label_axis in param_list:
                if label_axis in self._axis_dict:
                    status[label_axis] = self._axis_dict[label_axis].get_status()
        else:
            for label_axis in self._axis_dict:
                status[label_axis] = self._axis_dict[label_axis].get_status()

        return status

    def calibrate(self, param_list=None):
        """ Calibrates the stage.

        @param dict param_list: param_list: optional, if a specific calibration
                                of an axis is desired, then the labels of the
                                needed axis should be passed in the param_list.
                                If nothing is passed, then all connected axis
                                will be calibrated.

        @return int: error code (0:OK, -1:error)

        After calibration the stage moves to home position which will be the
        zero point for the passed axis. The calibration procedure will be
        different for each stage.
        """
        raise InterfaceImplementationError('MagnetStageInterface>calibrate')

        # TODO: read out a saved home position in file and compare that with the
        #       last position saved also in file. The difference between these
        #       values will determine the absolute home position.
        #
        if param_list is not None:
            for label_axis in param_list:
                if label_axis in self._axis_dict:
                    self._axis_dict[label_axis].go_home()
        else:
            for label_axis in self._axis_dict:
                self._axis_dict[label_axis].go_home()

    # TODO: This seems to relate specifically to magnet applications, maybe should move
    def _save_pos(self, param_dict):
        """ Save after each move the parameters to file, since the motor stage
        looses any information if it is initialized. That might be a way to
        store and retrieve the current position.

        @param dict param_dict: dictionary, which passes all the relevant
                                parameters, which should be changed.
        """

        for label_axis in param_dict:
            if label_axis in self._axis_dict:
                pos = param_dict[label_axis]
                filename = os.path.join(self._magnet_dump_folder,
                                        label_axis + '.dat'
                                        )
                with open(filename, 'w') as f:
                    f.write(str(pos))

    # TODO: This seems to relate specifically to magnet applications, maybe should move
    def _get_magnet_dump(self):
        """ Create the folder where the position file is saved, and check
        whether it exists.

        @return str: the path to the created folder."""

        path = get_home_dir()
        magnet_path = os.path.join(path, 'magnet')

        if not os.path.exists(magnet_path):
            os.makedirs(magnet_path)
            self.log.info('Magnet dump was created in:\n'
                          '{}'.format(magnet_path))
        return magnet_path

    def get_velocity(self, param_list=None):
        """ Gets the current velocity for all connected axes.

        @param dict param_list: optional, if a specific velocity of an axis
                                is desired, then the labels of the needed
                                axis should be passed as the param_list.
                                If nothing is passed, then from each axis the
                                velocity is asked.

        @return dict : with the axis label as key and the velocity as item.
        """

        vel = {}
        if param_list is not None:
            for label_axis in param_list:
                if label_axis in self._axis_dict:
                    vel[label_axis] = self._axis_dict[label_axis].get_velocity()
        else:
            for label_axis in self._axis_dict:
                vel[label_axis] = self._axis_dict[label_axis].get_velocity()

        return vel

    def set_velocity(self, param_dict):
        """ Write new value for velocity.

        @param dict param_dict: dictionary, which passes all the relevant
                                parameters, which should be changed. Usage:
                                 {'axis_label': <the-velocity-value>}.
                                 'axis_label' must correspond to a label given
                                 to one of the axis.
        """
        constraints = self.get_constraints()

        for label_axis in param_dict:
            if label_axis in self._axis_dict:
                desired_vel = param_dict[label_axis]
                constr = constraints[label_axis]
                if not(constr['vel_min'] <= desired_vel <= constr['vel_max']):

                    self.log.warning(
                        'Cannot set velocity of the axis "{0}" '
                        'to the desired velocity of "{1}", since it '
                        'exceeds the limts [{2},{3}] ! Command is ignored!'
                        ''.format(label_axis, desired_vel, constr['vel_min'], constr['vel_max'])
                    )
            else:
                self._axis_dict[label_axis].set_velocity(desired_vel)

    def _get_config(self):
        """ Get the HW information about the APT motors from the config file

        @return: dictionary simlar to the constraints. It has keys matching the axis labels
                            and the items for these keys are a set of config parameters.
        """
        hw_conf_dict = {}

        config = self.getConfiguration()

        for axis_label in config['axis_labels']:

            # create a dictionary for the hw_conf of this axis
            this_axis = {}

            # get the axis config parameters from the config file
            axis_config = config[axis_label]

            if 'serial_num' in axis_config.keys():
                this_axis['serial_num'] = axis_config['serial_num']
            else:
                self.log.error('No serial number given for APTmotor stage axis {}.'
                               'It is impossible to proceed without this information.'.format(axis_label)
                               )
                break

            if 'hw_type' in axis_config.keys():
                this_axis['hw_type'] = axis_config['hw_type']
            else:
                self.log.warning('No motor type given for APTmotor stage axis {}.'.format(axis_label)
                                 # TODO check how this information is used here?
                                 )
                this_axis['hw_type'] = 'unknown'

            # Read the config for motor pitch, otherwise take default as 1
            if 'pitch' in axis_config.keys():
                this_axis['pitch'] = axis_config['pitch']
            else:
                self.log.warning('APTmotor has no pitch provided in config file.'
                                 'A default value of 1 will be used, but this will likely mean that'
                                 'movement will not be in the desired units.'
                                 )
                this_axis['pitch'] = 1

            # Unit must be 'degree' or 'meter'
            if 'unit' in axis_config.keys():
                this_axis['unit'] = axis_config['unit']
            else:
                self.log.warning('APTmotor has no unit specified in config file,'
                                 'taking degree by default.'
                                 )
                this_axis['unit'] = 'degree'  # TODO what is the best default?

            hw_conf_dict[axis_label] = this_axis

        return hw_conf_dict<|MERGE_RESOLUTION|>--- conflicted
+++ resolved
@@ -823,28 +823,12 @@
         # TODO: Magnet stuff needs to move to magnet interfuses. It cannot be in the motor stage class.
         self._magnet_dump_folder = self._get_magnet_dump()
 
-<<<<<<< HEAD
-        # Load DLL
-        if platform.architecture()[0] == '64bit':
-            path_dll = os.path.join(get_main_dir(),
-                                    'thirdparty',
-                                    'thorlabs',
-                                    'win64',
-                                    'APT.dll')
-        elif platform.architecture()[0] == '32bit':
-            path_dll = os.path.join(get_main_dir(),
-                                    'thirdparty',
-                                    'thorlabs',
-                                    'win64',
-                                    'APT.dll')
-=======
         # Path to the Thorlabs APTmotor DLL
         # Check the config for the DLL path first
         if 'dll_path' in config:
             path_dll = config['dll_path']
 
         # Otherwise, look in the "standard form" thirdparty directory
->>>>>>> 4277ab34
         else:
 
             if platform.architecture()[0] == '64bit':
