--- conflicted
+++ resolved
@@ -75,16 +75,10 @@
         self.diff_spec_data_mod_off = np.array([])
         self.repetition_count = 0    # count loops for differential spectrum
 
-<<<<<<< HEAD
-        self._spectrometer_device = self.get_connector('spectrometer')
-        self._odmr_logic = self.get_connector('odmrlogic1')
-        self._save_logic = self.get_connector('savelogic')
-        self._fit_logic = self.get_connector('fitlogic')
-=======
         self._spectrometer_device = self.spectrometer()
         self._odmr_logic = self.odmrlogic1()
         self._save_logic = self.savelogic()
->>>>>>> 63d2e044
+        self._fit_logic = self.fitlogic()
 
         self.next_diff_loop_Signal.connect(self._loop_differential_spectrum)
 
